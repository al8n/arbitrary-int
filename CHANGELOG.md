--- conflicted
+++ resolved
@@ -8,16 +8,14 @@
   features currently remain exclusive to unsigned integers:
     * Support for the following optional Cargo features: `step_trait`, `borsh` and `schemars`
     * Overflowing arithmetic functions (`overflowing_add`, ...)
-<<<<<<< HEAD
-- Add `quickcheck` and `arbitrary` support
-=======
 - Various new extract functions: `extract_i8`, `extract_i16`, ..., `extract_i128`. These are the same as the
   equivalent `extract_u<N>` functions, but work with signed integers instead.
+- Add `quickcheck` and `arbitrary` support
 
 ### Fixed
 
 - `leading_zeros` and `trailing_zeros` now report the correct number of bits when a value of `MIN` is passed.
->>>>>>> c8b9fc90
+
 
 ## arbitrary-int 1.3.0
 
