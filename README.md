# arbitrary-int

This crate implements arbitrary numbers for Rust. Once included, you can use types like u5 or u120.

## Why yet another arbitrary integer crate?
There are quite a few similar crates to this one (the most famous being https://crates.io/crates/ux). After trying out a few of them I just realized that they are all very heavy: They create a ton of classes and take seconds to compile.

This crate is designed to be very short, using const generics. Instead of introducing ~123 new structs, this crates only introduces 5 (one for u8, u16, u32, u64, u128) and uses const generics for the specific bit depth.
It does introduce 123 new type aliases (u1, u2, etc.), but these don't stress the compiler nearly as much.

Additionally, most of its functions are const, so that they can be used in const contexts.

## How to use
Unlike primitive data types like u32, there is no intrinsic syntax (Rust does not allow that). An instance is created as follows:

`let value9 = u9::new(30);`

This will create a value with 9 bits. If the value passed into new() doesn't fit, a panic! will be raised. This means that a function that accepts a u9 as an argument can be certain that its contents are never larger than an u9.

Standard operators are all overloaded, so it is possible to perform calculations using this type.

Internally, u9 will hold its data in an u16. It is possible to get this value:

`let value9 = u9::new(30).value();`

## Underlying data type
This crate defines types u1, u2, .., u126, u127 (skipping the normal u8, u16, u32, u64, u128). Each of those types holds its actual data in the next larger data type (e.g. a u14 internally has an u16, a u120 internally has an u128). However, uXX are just type aliases; it is also possible to use the actual underlying generic struct:

```
let a = UInt::<u8, 5>::new(0b10101));
let b = UInt::<u32, 5>::new(0b10101));
```

In this example, a will have 5 bytes and be represented by a u8. This is identical to u5. b however is represented by a u32, so it is a different type from u5.

## Extract
A common source for arbitrary integers is by extracting them from bitfields. For example, if data contained 32 bits and we want to extract bits 4..=9, we could perform the following:

`let a = u6::new((data >> 4) & 0b111111);`

<<<<<<< HEAD
This is a pretty common operation, but it's easy to get it wrong: The number of 1s and u6 have to match. Also, new() will internally perform a bounds-check, which can panic.
To make this easier, various extract methods exist that handle shifting and masking, for example:

```
let a = u6::extract_u32(data, 4);
let b = u12::extract_u128(data2, 63);
```
=======
This is a pretty common operation, but it's easy to get it wrong: The number of 1s and u6 have to match. Also, new() will internally perform a bounds-check, which is unnecessary. Therefore, UInt provides a extract methods to get the bits from a source integer:

```
let a = UInt::<u32, 6>::extract_u32(data, 4);`
let b = u6::extract_u64(data, 37);`
>>>>>>> 15204146
<|MERGE_RESOLUTION|>--- conflicted
+++ resolved
@@ -38,18 +38,9 @@
 
 `let a = u6::new((data >> 4) & 0b111111);`
 
-<<<<<<< HEAD
 This is a pretty common operation, but it's easy to get it wrong: The number of 1s and u6 have to match. Also, new() will internally perform a bounds-check, which can panic.
 To make this easier, various extract methods exist that handle shifting and masking, for example:
 
 ```
 let a = u6::extract_u32(data, 4);
-let b = u12::extract_u128(data2, 63);
-```
-=======
-This is a pretty common operation, but it's easy to get it wrong: The number of 1s and u6 have to match. Also, new() will internally perform a bounds-check, which is unnecessary. Therefore, UInt provides a extract methods to get the bits from a source integer:
-
-```
-let a = UInt::<u32, 6>::extract_u32(data, 4);`
-let b = u6::extract_u64(data, 37);`
->>>>>>> 15204146
+let b = u12::extract_u128(data2, 63);